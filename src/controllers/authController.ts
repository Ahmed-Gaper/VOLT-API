import type { Request, Response } from 'express';
import jwt from 'jsonwebtoken';
import { User } from '../models/user.js';
import type { AuthRequest } from '../middleware/authMiddleware.js';
import { config } from '../config/config.js';
import { sendEmail } from '../utils/email.js';
import crypto from 'crypto';
import { OAuthService } from '../services/oauthService.js';
import type { IUser } from '../models/user.js';

export class AuthController {
  private static signToken(id: IUser['_id'], email: string): string {
    return jwt.sign({ id, email }, config.JWT_SECRET, {
      expiresIn: config.JWT_EXPIRES_IN,
    });
  }

  private static getUserResponse(user: IUser) {
    return {
      id: user._id,
      username: user.username,
      email: user.email,
      displayName: user.displayName,
      ...(user.country && { country: user.country }),
      ...(user.dateOfBirth && { dateOfBirth: user.dateOfBirth }),
      ...(user.bio && { bio: user.bio }),
      ...(user.profilePicture && { profilePicture: user.profilePicture }),
      role: user.role,
      isVerified: user.isVerified,
      ...(user.authProvider && { authProvider: user.authProvider }),
    };
  }

  private static async generateTokensAndSave(user: IUser) {
    const token = AuthController.signToken(user._id, user.email);
    const refreshToken = user.createRefreshToken();
    await user.save();
    return { token, refreshToken };
  }

  private static async sendAuthResponse(
    res: Response,
    user: IUser,
    options: { statusCode?: number; message?: string; includeUser?: boolean } = {}
  ) {
    const { statusCode = 200, message = 'Success', includeUser = true } = options;

    const { token, refreshToken } = await AuthController.generateTokensAndSave(user);

    const cookieOptions = {
      expires: new Date(Date.now() + config.JWT_COOKIE_EXPIRES_IN * 24 * 60 * 60 * 1000),
      httpOnly: true,
    } as {
      expires: Date;
      httpOnly: boolean;
      secure?: boolean;
    };
    if (config.NODE_ENV === 'production') {
      cookieOptions.secure = true;
    }
    res.cookie('jwt', token, cookieOptions);

    const data: {
      token: string;
      refreshToken: string;
      user?: ReturnType<typeof AuthController.getUserResponse>;
    } = { token, refreshToken };

    if (includeUser) {
      data.user = AuthController.getUserResponse(user);
    }
    res.status(statusCode).json({
      success: true,
      message,
      data,
    });
  }

  // Social Authentication Methods
  static async googleLogin(req: Request, res: Response) {
    try {
      const { accessToken } = req.body;

      if (!accessToken) {
        return res.status(400).json({
          success: false,
          message: 'Access token is required',
        });
      }

      const socialData = await OAuthService.verifyGoogleToken(accessToken);
      if (!socialData) {
        return res.status(401).json({
          success: false,
          message: 'Invalid Google token',
        });
      }

      const { user, isNewUser } = await OAuthService.findOrCreateSocialUser(socialData);

      const statusCode = isNewUser ? 201 : 200;
      const message = isNewUser ? 'Account created successfully' : 'Login successful';
      await AuthController.sendAuthResponse(res, user, { statusCode, message });
    } catch (error) {
      console.error('Google login error:', error);
      res.status(500).json({
        success: false,
        message: 'Internal server error',
      });
    }
  }

  static async facebookLogin(req: Request, res: Response) {
    try {
      const { accessToken } = req.body;

      if (!accessToken) {
        return res.status(400).json({
          success: false,
          message: 'Access token is required',
        });
      }

      const socialData = await OAuthService.verifyFacebookToken(accessToken);
      if (!socialData) {
        return res.status(401).json({
          success: false,
          message: 'Invalid Facebook token',
        });
      }

      const { user, isNewUser } = await OAuthService.findOrCreateSocialUser(socialData);

      const statusCode = isNewUser ? 201 : 200;
      const message = isNewUser ? 'Account created successfully' : 'Login successful';
      await AuthController.sendAuthResponse(res, user, { statusCode, message });
    } catch (error) {
      console.error('Facebook login error:', error);
      res.status(500).json({
        success: false,
        message: 'Internal server error',
      });
    }
  }

  static async getOAuthUrls(req: Request, res: Response) {
    try {
      const urls = OAuthService.getOAuthUrls();
      res.status(200).json({
        success: true,
        data: urls,
      });
    } catch (error) {
      console.error('Get OAuth URLs error:', error);
      res.status(500).json({
        success: false,
        message: 'Internal server error',
      });
    }
  }

  static async signUp(req: Request, res: Response) {
    try {
      const {
        username,
        email,
        password,
        confirmPassword,
        displayName,
        country,
        dateOfBirth,
        bio,
        profilePicture,
      } = req.body;

      if (password !== confirmPassword) {
        return res.status(400).json({
          success: false,
          message: 'Passwords do not match',
        });
      }

      const existingUser = await User.findOne({
        $or: [{ email }, { username }],
      });

      if (existingUser) {
        return res.status(400).json({
          success: false,
          message: 'User with this email or username already exists',
        });
      }

      const user = new User({
        username,
        email,
        password,
        displayName: displayName || username,
        ...(country?.trim() && { country }),
        ...(dateOfBirth && { dateOfBirth: new Date(dateOfBirth) }),
        ...(bio?.trim() && { bio }),
        ...(profilePicture?.trim() && { profilePicture }),
      });

      console.log(user);

      await user.save();

<<<<<<< HEAD
      res.status(201).json({
        success: true,
        message: 'Account created successfully. Please login to verify your email.',
      });
    } catch (error) {
      console.error('Signup error:', error);
      let errorMessage = 'Internal server error';
      if (error instanceof Error) {
        errorMessage = `Internal server error: ${error.message}`;
      }
      res.status(500).json({
        success: false,
        message: errorMessage,
      });
    }
  }

  static async resendVerificationOtp(req: Request, res: Response) {
    try {
      const { email } = req.body as { email?: string };
      if (!email) {
        return res.status(400).json({ success: false, message: 'Email is required' });
      }

      const normalizedEmail = String(email).trim().toLowerCase();
      const user = await User.findOne({ email: normalizedEmail });
      if (!user) {
        return res
          .status(200)
          .json({ success: true, message: 'If an account exists, a message will be sent' });
      }
      if (user.isVerified) {
        return res.status(200).json({ success: true, message: 'Email already verified' });
      }

      const emailOtp = (
        user as unknown as { createEmailVerificationOtp: () => string }
      ).createEmailVerificationOtp();
      await user.save({ validateBeforeSave: false });

      const message = `Your email verification code is: ${emailOtp}\nThis code expires in 10 minutes.`;
      try {
        await sendEmail({
          email: user.email,
          subject: 'Your Volt email verification code',
          message,
        });
        return res.json({ success: true, message: 'Verification code sent' });
      } catch (_err) {
        user.emailVerificationOtp = '';
        user.emailVerificationOtpExpires = undefined;
        await user.save({ validateBeforeSave: false });
        return res
          .status(500)
          .json({ success: false, message: 'Failed to send verification code' });
      }
    } catch (error) {
      console.error('Resend verification OTP error:', error);
      return res.status(500).json({ success: false, message: 'Internal server error' });
    }
  }

  static async completeLoginWithOtp(req: Request, res: Response) {
    try {
      const { email, otp } = req.body as { email?: string; otp?: string };
      if (!email || !otp) {
        return res.status(400).json({ success: false, message: 'Email and OTP are required' });
      }

      const normalizedEmail = String(email).trim().toLowerCase();
      const user = await User.findOne({ email: normalizedEmail });
      if (!user) {
        return res.status(400).json({ success: false, message: 'Invalid or expired OTP' });
      }

      if (
        user.emailVerificationOtpLockedUntil &&
        user.emailVerificationOtpLockedUntil > new Date()
      ) {
        return res
          .status(429)
          .json({ success: false, message: 'Too many attempts. Try again later.' });
      }

      if (!user.emailVerificationOtp || !user.emailVerificationOtpExpires) {
        return res.status(400).json({ success: false, message: 'Invalid or expired OTP' });
      }

      const hashedOtp = crypto.createHash('sha256').update(String(otp)).digest('hex');
      const isValid =
        user.emailVerificationOtp === hashedOtp && user.emailVerificationOtpExpires > new Date();

      if (!isValid) {
        user.emailVerificationOtpAttempts = (user.emailVerificationOtpAttempts || 0) + 1;
        if (user.emailVerificationOtpAttempts >= 5) {
          user.emailVerificationOtpLockedUntil = new Date(Date.now() + 15 * 60 * 1000);
          user.emailVerificationOtpAttempts = 0;
        }
        await user.save({ validateBeforeSave: false });
        return res.status(400).json({ success: false, message: 'Invalid or expired OTP' });
      }

      // Mark as verified and complete login
      user.isVerified = true;
      user.emailVerificationOtp = '';
      user.emailVerificationOtpExpires = undefined;
      user.emailVerificationOtpAttempts = 0;
      user.emailVerificationOtpLockedUntil = undefined;
      await user.save({ validateBeforeSave: false });

      const token: string = AuthController.signToken(user._id, user.email);
      const refreshToken: string = user.createRefreshToken();
      await user.save();

      res.status(200).json({
        success: true,
        message: 'Login successful',
        data: {
          token,
          refreshToken,
          user: {
            id: user._id,
            username: user.username,
            email: user.email,
            displayName: user.displayName,
            ...(user.country && { country: user.country }),
            ...(user.dateOfBirth && { dateOfBirth: user.dateOfBirth }),
            ...(user.bio && { bio: user.bio }),
            ...(user.profilePicture && { profilePicture: user.profilePicture }),
            role: user.role,
            isVerified: user.isVerified,
          },
        },
=======
      await AuthController.sendAuthResponse(res, user, {
        statusCode: 201,
        message: 'Account created successfully',
>>>>>>> c59c24e8
      });
    } catch (error) {
      console.error('Complete login with OTP error:', error);
      return res.status(500).json({ success: false, message: 'Internal server error' });
    }
  }

  static async login(req: Request, res: Response) {
    try {
      const { identifier, password } = req.body;

      if (!identifier || !password) {
        return res.status(400).json({
          success: false,
          message: 'Identifier and password are required',
        });
      }

      const user = await User.findOne({
        $or: [{ email: identifier }, { username: identifier }],
      }).select('+password');

      if (!user) {
        return res.status(401).json({
          success: false,
          message: 'Invalid credentials',
        });
      }

      if (!user.password) {
        return res.status(401).json({
          success: false,
          message:
            'This account was created with social login. Please use the appropriate login method.',
        });
      }

      const isPasswordValid = await user.comparePassword(password);

      if (!isPasswordValid) {
        return res.status(401).json({
          success: false,
          message: 'Invalid credentials',
        });
      }

<<<<<<< HEAD
      if (!user.isVerified) {
        return res.status(200).json({
          success: true,
          needsVerification: true,
          message: 'Email verification required. Please verify your email to continue.',
          email: user.email,
        });
      }

      const token: string = AuthController.signToken(user._id, user.email);
      const refreshToken: string = user.createRefreshToken();
      await user.save();

      res.status(200).json({
        success: true,
        message: 'Login successful',
        data: {
          token,
          refreshToken,
          user: {
            id: user._id,
            username: user.username,
            email: user.email,
            displayName: user.displayName,
            ...(user.country && { country: user.country }),
            ...(user.dateOfBirth && { dateOfBirth: user.dateOfBirth }),
            ...(user.bio && { bio: user.bio }),
            ...(user.profilePicture && { profilePicture: user.profilePicture }),
            role: user.role,
            isVerified: user.isVerified,
          },
        },
      });
=======
      await AuthController.sendAuthResponse(res, user, { message: 'Login successful' });
>>>>>>> c59c24e8
    } catch (error) {
      console.error('Login error:', error);
      let errorMessage = 'Internal server error';
      if (error instanceof Error) {
        errorMessage = `Internal server error: ${error.message}`;
      }
      res.status(500).json({
        success: false,
        message: errorMessage,
      });
    }
  }

  static async forgotPassword(req: Request, res: Response) {
    try {
      const { email } = req.body;

      const user = await User.findOne({ email });
      if (!user) {
        // Don't reveal whether email exists or not
        return res.json({
          success: true,
          message: 'If an account with that email exists, a reset link has been sent',
        });
      }

      // OTP-only flow
      const otp: string = (
        user as unknown as { createPasswordResetOtp: () => string }
      ).createPasswordResetOtp();
      // Clear legacy token fields to avoid mixed flows
      user.passwordResetToken = '';
      user.passwordResetExpires = undefined;

      await user.save({ validateBeforeSave: false });

      const message =
        `Use this 6-digit OTP within 10 minutes: ${otp}\n` +
        `Then call POST /api/auth/verify-otp with { email, otp }.\n` +
        `On success, you'll receive a short-lived reset token to use with POST /api/auth/resetpassword (body: { token, newPassword, confirmPassword }).\n` +
        `If you didn't request this, ignore this email.`;

      try {
        await sendEmail({
          email: req.body.email,
          subject: 'Your password reset token (valid for 10 minutes)',
          message,
        });

        res.status(201).json({
          status: 'success',
          message: 'OTP sent to email',
        });
      } catch (error) {
        user.passwordResetOtp = '';
        user.passwordResetOtpExpires = undefined;
        console.error('Sent token to email error:', error);

        try {
          await user.save({ validateBeforeSave: false });
        } catch (saveError) {
          console.error('Failed to clear reset token after email error:', saveError);
        }

        res.status(500).json({
          status: 'fail',
          message: 'Internal server error',
        });
      }
    } catch (error) {
      console.error('Forgot password error:', error);
      res.status(500).json({
        success: false,
        message: 'Internal server error',
      });
    }
  }

  static async resetPassword(req: Request, res: Response) {
    try {
      // OTP-only flow expects a body token (short-lived) rather than URL token
      const { token, newPassword, confirmPassword } = req.body as {
        token?: string;
        newPassword?: string;
        confirmPassword?: string;
      };

      if (!token) {
        return res.status(400).json({
          success: false,
          message: 'Reset token is required',
        });
      }

      if (!newPassword || !confirmPassword) {
        return res.status(400).json({
          success: false,
          message: 'New password and confirm password are required',
        });
      }

      if (newPassword !== confirmPassword) {
        return res.status(400).json({
          success: false,
          message: 'Passwords do not match',
        });
      }

      let payload: { id: string; email: string } | null = null;
      try {
        payload = jwt.verify(token, config.JWT_REFRESH_SECRET) as { id: string; email: string };
      } catch (_) {
        return res.status(400).json({ success: false, message: 'Invalid or expired reset token' });
      }

      const user = await User.findById(payload.id).select('+password');

      if (!user) {
        return res.status(400).json({
          success: false,
          message: 'Invalid or expired reset token',
        });
      }

      user.password = newPassword;
      user.passwordResetOtp = '';
      user.passwordResetOtpExpires = undefined;
      await user.save();

      res.json({
        success: true,
        message: 'Password reset successfully',
      });
    } catch (error) {
      console.error('Reset password error:', error);
      res.status(500).json({
        success: false,
        message: 'Internal server error', //TO DO
      });
    }
  }

  static async verifyOtp(req: Request, res: Response) {
    try {
      const { email, otp } = req.body as { email?: string; otp?: string };
      if (!email || !otp) {
        return res.status(400).json({ success: false, message: 'Email and OTP are required' });
      }

      // Check lock
      const normalizedEmail = String(email).trim().toLowerCase();
      const user = await User.findOne({ email: normalizedEmail });
      if (!user) {
        return res.status(400).json({ success: false, message: 'Invalid or expired OTP' });
      }

      if (user.passwordResetOtpLockedUntil && user.passwordResetOtpLockedUntil > new Date()) {
        return res
          .status(429)
          .json({ success: false, message: 'Too many attempts. Try again later.' });
      }

      if (!user.passwordResetOtp || !user.passwordResetOtpExpires) {
        return res.status(400).json({ success: false, message: 'Invalid or expired OTP' });
      }

      const hashedOtp = crypto.createHash('sha256').update(String(otp)).digest('hex');
      const isValid =
        user.passwordResetOtp === hashedOtp && user.passwordResetOtpExpires > new Date();

      if (!isValid) {
        user.passwordResetOtpAttempts = (user.passwordResetOtpAttempts || 0) + 1;
        if (user.passwordResetOtpAttempts >= 5) {
          user.passwordResetOtpLockedUntil = new Date(Date.now() + 15 * 60 * 1000);
          user.passwordResetOtpAttempts = 0;
        }
        await user.save({ validateBeforeSave: false });
        return res.status(400).json({ success: false, message: 'Invalid or expired OTP' });
      }

      // OTP valid, reset attempts and issue short-lived reset token (5 min)
      user.passwordResetOtpAttempts = 0;
      await user.save({ validateBeforeSave: false });
      const resetToken = jwt.sign({ id: user._id, email: user.email }, config.JWT_REFRESH_SECRET, {
        expiresIn: '5m',
      });
      return res.json({ success: true, data: { token: resetToken } });
    } catch (error) {
      console.error('Verify OTP error:', error);
      return res.status(500).json({ success: false, message: 'Internal server error' });
    }
  }

  static async refreshToken(req: Request, res: Response) {
    try {
      const { refreshToken } = req.body;

      if (!refreshToken) {
        return res.status(400).json({
          success: false,
          message: 'Refresh token is required',
        });
      }

      const decoded = jwt.verify(refreshToken, config.JWT_REFRESH_SECRET) as {
        id: string;
        email: string;
      };

      const user = await User.findById(decoded.id);
      if (!user || !user.isRefreshTokenValid(refreshToken)) {
        return res.status(401).json({
          success: false,
          message: 'Invalid or expired refresh token',
        });
      }

      const newAccessToken = AuthController.signToken(user._id, user.email);
      const newRefreshToken = user.createRefreshToken();
      await user.save();

      res.json({
        success: true,
        message: 'Token refreshed successfully',
        data: {
          token: newAccessToken,
          refreshToken: newRefreshToken,
        },
      });
    } catch (error) {
      console.error('Refresh token error:', error);
      res.status(401).json({
        success: false,
        message: 'Invalid refresh token',
      });
    }
  }

  static async logout(req: AuthRequest, res: Response) {
    try {
      const userId = req.userId;

      if (!userId) {
        return res.status(401).json({
          success: false,
          message: 'User not authenticated',
        });
      }

      await User.findByIdAndUpdate(userId, {
        $unset: { refreshToken: 1, refreshTokenExpires: 1 },
      });

      res.status(200).json({
        success: true,
        message: 'Logged out successfully',
      });
    } catch (error) {
      console.error('Logout error:', error);
      res.status(500).json({
        success: false,
        message: 'Internal server error',
      });
    }
  }

  static async updatePassword(req: AuthRequest, res: Response) {
    try {
      const user = await User.findById(req.userId).select('+password');
      if (!user) {
        return res.status(404).json({
          success: false,
          message: 'User not found',
        });
      }

      const correct = await user.comparePassword(req.body.passwordCurrent);

      if (!correct) {
        return res.status(400).json({
          success: false,
          message: 'Your current password is wrong',
        });
      }
      if (req.body.password !== req.body.confirmPassword) {
        return res.status(400).json({
          success: false,
          message: 'Passwords do not match',
        });
      }

      user.password = req.body.password;

      await AuthController.sendAuthResponse(res, user, {
        statusCode: 200,
        message: 'Password updated successfully',
      });
    } catch (error) {
      console.error('Update password error:', error);
      res.status(500).json({
        success: false,
        message: 'Internal server error',
      });
    }
  }
}<|MERGE_RESOLUTION|>--- conflicted
+++ resolved
@@ -206,7 +206,6 @@
 
       await user.save();
 
-<<<<<<< HEAD
       res.status(201).json({
         success: true,
         message: 'Account created successfully. Please login to verify your email.',
@@ -340,11 +339,6 @@
             isVerified: user.isVerified,
           },
         },
-=======
-      await AuthController.sendAuthResponse(res, user, {
-        statusCode: 201,
-        message: 'Account created successfully',
->>>>>>> c59c24e8
       });
     } catch (error) {
       console.error('Complete login with OTP error:', error);
@@ -391,7 +385,6 @@
         });
       }
 
-<<<<<<< HEAD
       if (!user.isVerified) {
         return res.status(200).json({
           success: true,
@@ -425,9 +418,6 @@
           },
         },
       });
-=======
-      await AuthController.sendAuthResponse(res, user, { message: 'Login successful' });
->>>>>>> c59c24e8
     } catch (error) {
       console.error('Login error:', error);
       let errorMessage = 'Internal server error';
