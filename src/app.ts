import express from 'express';
import type { Application, Request, Response } from 'express';
import { config } from './config/config.js';
import connectDB from './config/database.js';
import morgan from 'morgan';
import cookieParser from 'cookie-parser';
import passport from 'passport';
import { authRoutes } from './routes/authRoutes.js';
<<<<<<< HEAD
import './config/passport.js';
=======
import { userRoutes } from './routes/userRoutes.js';
>>>>>>> 19851514

const app: Application = express();

if (config.NODE_ENV === 'development') {
  app.use(morgan('dev'));
}

connectDB();

app.use(express.json());
app.use(cookieParser());
app.use(passport.initialize());

// Routes
app.get('/api/health', (req: Request, res: Response) => {
  res.status(200).json({
    success: true,
    message: 'App API is running!',
    timestamp: new Date().toISOString(),
  });
});

app.use('/api/auth', authRoutes);
app.use('/api/users', userRoutes);

export default app;<|MERGE_RESOLUTION|>--- conflicted
+++ resolved
@@ -6,11 +6,8 @@
 import cookieParser from 'cookie-parser';
 import passport from 'passport';
 import { authRoutes } from './routes/authRoutes.js';
-<<<<<<< HEAD
 import './config/passport.js';
-=======
 import { userRoutes } from './routes/userRoutes.js';
->>>>>>> 19851514
 
 const app: Application = express();
 
